// Load environment variables first
require('dotenv').config();

// Set environment variables if not defined
if (!process.env.JWT_SECRET) {
  process.env.JWT_SECRET = 'your-super-secret-jwt-key-change-this-in-production';
}
if (!process.env.JWT_EXPIRE) {
  process.env.JWT_EXPIRE = '30d';
}
if (!process.env.JWT_COOKIE_EXPIRE) {
  process.env.JWT_COOKIE_EXPIRE = '30';
}
if (!process.env.STRIPE_SECRET_KEY) {
  process.env.STRIPE_SECRET_KEY = 'sk_test_51SIRHEGhGMqfYoq5KBkzdOMEIupPxFUYdR6rbPiHM7s3IohZfLxZD7iwyu489t7OEkTRAv7v06Fjd3y8zEyBGZy500bL41wQoy';
}
if (!process.env.STRIPE_WEBHOOK_SECRET) {
  process.env.STRIPE_WEBHOOK_SECRET = 'whsec_test_1234567890abcdef';
}
if (!process.env.MONGODB_URI) {
  process.env.MONGODB_URI = 'mongodb+srv://asbthanayamwatta2_db_user:a9tYLTCwJCXc0xjX@cluster0.gv7sbeb.mongodb.net/serendibgo?retryWrites=true&w=majority&appName=Cluster0';
}

// Debug environment variables
console.log('Environment variables:');
console.log('JWT_SECRET:', process.env.JWT_SECRET ? 'SET' : 'NOT SET');
console.log('JWT_EXPIRE:', process.env.JWT_EXPIRE);
console.log('JWT_COOKIE_EXPIRE:', process.env.JWT_COOKIE_EXPIRE);
console.log('STRIPE_SECRET_KEY:', process.env.STRIPE_SECRET_KEY ? 'SET' : 'NOT SET');
console.log('STRIPE_WEBHOOK_SECRET:', process.env.STRIPE_WEBHOOK_SECRET ? 'SET' : 'NOT SET');
console.log('MONGODB_URI:', process.env.MONGODB_URI ? 'SET' : 'NOT SET');
console.log('NODE_ENV:', process.env.NODE_ENV);
if (!process.env.NODE_ENV) {
  process.env.NODE_ENV = 'development';
}

const express = require('express');
const mongoose = require('mongoose');
const cors = require('cors');
const helmet = require('helmet');
const morgan = require('morgan');
const compression = require('compression');
const rateLimit = require('express-rate-limit');
const mongoSanitize = require('express-mongo-sanitize');
const hpp = require('hpp');
const cookieParser = require('cookie-parser');

// Import routes
const authRoutes = require('./src/routes/auth');
const userRoutes = require('./src/routes/users');
const tourRoutes = require('./src/routes/tours');
const bookingRoutes = require('./src/routes/bookings');
const paymentRoutes = require('./src/routes/payments');
const reviewRoutes = require('./src/routes/reviews');
const adminRoutes = require('./src/routes/admin');
const guideRoutes = require('./src/routes/guides');
const earningsRoutes = require('./src/routes/earnings');

// Staff routes
const staffRoutes = require('./src/routes/staff');

// Hotel routes
const hotelRoutes = require('./src/routes/hotels/hotels');
const roomRoutes = require('./src/routes/hotels/rooms');
const hotelBookingRoutes = require('./src/routes/hotels/hotelBookingRoutes');
const roomAvailabilityRoutes = require('./src/routes/hotels/roomAvailabilityRoutes');

// Custom trip routes
const customTripRoutes = require('./src/routes/customTrips');

// Notification routes
const notificationRoutes = require('./src/routes/notifications');

// Vehicle routes
const vehicleRoutes = require('./src/routes/vehicles');
const vehicleBookingRoutes = require('./src/routes/vehicles/vehicleBookings');
const vehicleAvailabilityRoutes = require('./src/routes/vehicles/availability');
const vehiclePricingRoutes = require('./src/routes/vehicles/pricing');
const vehicleIntegrationRoutes = require('./src/routes/vehicles/integrations');
const vehicleBookingRequestRoutes = require('./src/routes/vehicles/bookingRequests');
const tripRoutes = require('./src/routes/vehicles/trips');
const driverRoutes = require('./src/routes/vehicles/drivers');
const maintenanceRoutes = require('./src/routes/vehicles/maintenance');
const revenueRoutes = require('./src/routes/vehicles/revenue');

// Import middleware
const { errorHandler } = require('./src/middleware/errorHandler');

const app = express();

// Trust proxy for rate limiting
app.set('trust proxy', 1);

// Security middleware
app.use(helmet());
app.use(mongoSanitize());
app.use(hpp());

// Rate limiting (more lenient for development)
const limiter = rateLimit({
  windowMs: parseInt(process.env.RATE_LIMIT_WINDOW_MS) || 15 * 60 * 1000, // 15 minutes
  max: parseInt(process.env.RATE_LIMIT_MAX_REQUESTS) || 1000, // limit each IP to 1000 requests per windowMs
  message: 'Too many requests from this IP, please try again later.',
  standardHeaders: true,
  legacyHeaders: false,
  skip: (req) => {
    // Skip rate limiting for health checks and in development
    return req.path === '/api/health' || process.env.NODE_ENV === 'development';
  }
});
app.use('/api/', limiter);

// CORS configuration
app.use(cors({
  origin: ['http://localhost:3000', 'http://localhost:3001', 'http://localhost:3002', 'http://127.0.0.1:3000', 'http://127.0.0.1:3001', 'http://127.0.0.1:3002'],
  credentials: true,
  methods: ['GET', 'POST', 'PUT', 'DELETE', 'PATCH', 'OPTIONS'],
  allowedHeaders: ['Content-Type', 'Authorization', 'X-Requested-With', 'Accept', 'Origin'],
  exposedHeaders: ['Content-Disposition', 'Content-Length', 'Content-Type']
}));

// Body parsing middleware
app.use(express.json({ limit: '10mb' }));
app.use(express.urlencoded({ extended: true, limit: '10mb' }));
app.use(cookieParser());

// Compression middleware
app.use(compression());

// Logging middleware
if (process.env.NODE_ENV === 'development') {
  app.use(morgan('dev'));
}

// Static files
app.use('/uploads', express.static('uploads'));

// Health check endpoint
app.get('/api/health', (req, res) => {
  res.status(200).json({
    status: 'success',
    message: 'SerendibGo API is running',
    timestamp: new Date().toISOString(),
    environment: process.env.NODE_ENV
  });
});

// API routes
app.use('/api/auth', authRoutes);
app.use('/api/users', userRoutes);
app.use('/api/tours', tourRoutes);
app.use('/api/bookings', bookingRoutes);
app.use('/api/payments', paymentRoutes);
app.use('/api/reviews', reviewRoutes);
app.use('/api/admin', adminRoutes);
app.use('/api/guides', guideRoutes);
app.use('/api/earnings', earningsRoutes);

// Staff API routes
app.use('/api/staff', staffRoutes);

// Hotel API routes
app.use('/api/hotels', hotelRoutes);
app.use('/api/hotels', roomRoutes); // Mount room routes under /api/hotels
app.use('/api', roomAvailabilityRoutes); // Mount room availability routes under /api
app.use('/api/hotel-bookings', hotelBookingRoutes); // Mount hotel booking routes under /api/hotel-bookings

// Vehicle API routes
app.use('/api/vehicles', vehicleRoutes);
app.use('/api/vehicles', vehicleAvailabilityRoutes);
app.use('/api/vehicles', vehiclePricingRoutes);
app.use('/api/vehicles', vehicleIntegrationRoutes);

// Sample vehicles route (fallback when database is not available)
const sampleVehiclesRoute = require('./src/routes/sampleVehicles');
app.use('/api/sample-vehicles', sampleVehiclesRoute);
app.use('/api/vehicle-bookings', vehicleBookingRoutes);
app.use('/api/vehicle-booking-requests', vehicleBookingRequestRoutes);
app.use('/api/trips', tripRoutes);
app.use('/api/drivers', driverRoutes);
app.use('/api/maintenance', maintenanceRoutes);
app.use('/api/revenue', revenueRoutes);

// Custom trip API routes
app.use('/api/custom-trips', customTripRoutes);

// Notification API routes
app.use('/api/notifications', notificationRoutes);

// Support API routes
const supportRoutes = require('./src/routes/support');
app.use('/api/support', supportRoutes);

// 404 handler
app.all('*', (req, res) => {
  res.status(404).json({
    status: 'error',
    message: `Route ${req.originalUrl} not found`
  });
});

// Global error handler
app.use(errorHandler);

// Database connection
const connectDB = async () => {
  try {
    // Try local MongoDB first
    const localMongoUri = 'mongodb://localhost:27017/serendibgo';
    console.log('Attempting to connect to local MongoDB...');
    
    const conn = await mongoose.connect(localMongoUri, {
      useNewUrlParser: true,
      useUnifiedTopology: true,
      serverSelectionTimeoutMS: 5000, // Timeout after 5s
      socketTimeoutMS: 45000,
      maxPoolSize: 10,
    });
    console.log(`✅ MongoDB Connected (Local): ${conn.connection.host}`);
    return conn;
  } catch (localError) {
    console.log('Local MongoDB not available, trying Atlas...');
    
<<<<<<< HEAD
    try {
      const mongoUri = process.env.MONGODB_URI || 'mongodb+srv://asbthanayamwatta2_db_user:a9tYLTCwJCXc0xjX@cluster0.gv7sbeb.mongodb.net/serendibgo?retryWrites=true&w=majority&appName=Cluster0';
      console.log('MONGODB_URI:', mongoUri);
      
      const conn = await mongoose.connect(mongoUri, {
        useNewUrlParser: true,
        useUnifiedTopology: true,
        serverSelectionTimeoutMS: 10000, // Timeout after 10s
        socketTimeoutMS: 45000, // Close sockets after 45 seconds of inactivity
        maxPoolSize: 10, // Maintain up to 10 socket connections
        retryWrites: true,
        w: 'majority'
      });
      console.log(`✅ MongoDB Connected (Atlas): ${conn.connection.host}`);
      return conn;
    } catch (atlasError) {
      console.error('Atlas connection failed:', atlasError.message);
      
      // Try alternative connection method if SRV fails
      if (atlasError.code === 'ENOTFOUND' && process.env.MONGODB_URI && process.env.MONGODB_URI.includes('mongodb+srv://')) {
        console.log('SRV record failed, trying alternative connection...');
        try {
          // Convert SRV URI to standard format
          const altUri = process.env.MONGODB_URI.replace('mongodb+srv://', 'mongodb://');
          const conn = await mongoose.connect(altUri, {
            useNewUrlParser: true,
            useUnifiedTopology: true,
            serverSelectionTimeoutMS: 10000,
            socketTimeoutMS: 45000,
          });
          console.log(`✅ MongoDB Connected (alternative): ${conn.connection.host}`);
          return conn;
        } catch (altError) {
          console.error('Alternative connection also failed:', altError.message);
        }
      }
      
      console.log('❌ All MongoDB connections failed. Starting server without database...');
      console.log('⚠️  Some features may not work without database connection.');
      console.log('');
      console.log('To fix this:');
      console.log('   1. Install MongoDB locally: https://www.mongodb.com/try/download/community');
      console.log('   2. Start MongoDB service: net start MongoDB');
      console.log('   3. Or check your MongoDB Atlas connection');
      
      // Don't exit in development, allow server to start without DB
      if (process.env.NODE_ENV === 'production') {
        process.exit(1);
=======
    // Try alternative connection method if SRV fails
    if (error.code === 'ENOTFOUND' && process.env.MONGODB_URI && process.env.MONGODB_URI.includes('mongodb+srv://')) {
      console.log('SRV record failed, trying alternative connection...');
      try {
        // Convert SRV URI to standard format
        const altUri = process.env.MONGODB_URI.replace('mongodb+srv://', 'mongodb://');
        const conn = await mongoose.connect(altUri, {
          useNewUrlParser: true,
          useUnifiedTopology: true,
          serverSelectionTimeoutMS: 10000,
          socketTimeoutMS: 45000,
        });
        console.log(`MongoDB Connected (alternative): ${conn.connection.host}`);
        return conn;
      } catch (altError) {
        console.error('Alternative connection also failed:', altError);
>>>>>>> 1846e14f
      }
    }
  }
};

// Start server
const PORT = process.env.PORT || 5000;

const startServer = async () => {
  await connectDB();
  
  const server = app.listen(PORT, () => {
    console.log(`Server running in ${process.env.NODE_ENV} mode on port ${PORT}`);
  });

  // Handle unhandled promise rejections
  process.on('unhandledRejection', (err, promise) => {
    console.log('Unhandled Rejection at:', promise, 'reason:', err);
    server.close(() => {
      process.exit(1);
    });
  });

  // Handle uncaught exceptions
  process.on('uncaughtException', (err) => {
    console.log('Uncaught Exception:', err);
    process.exit(1);
  });
};

startServer();

module.exports = app;
<|MERGE_RESOLUTION|>--- conflicted
+++ resolved
@@ -221,7 +221,6 @@
   } catch (localError) {
     console.log('Local MongoDB not available, trying Atlas...');
     
-<<<<<<< HEAD
     try {
       const mongoUri = process.env.MONGODB_URI || 'mongodb+srv://asbthanayamwatta2_db_user:a9tYLTCwJCXc0xjX@cluster0.gv7sbeb.mongodb.net/serendibgo?retryWrites=true&w=majority&appName=Cluster0';
       console.log('MONGODB_URI:', mongoUri);
@@ -270,24 +269,6 @@
       // Don't exit in development, allow server to start without DB
       if (process.env.NODE_ENV === 'production') {
         process.exit(1);
-=======
-    // Try alternative connection method if SRV fails
-    if (error.code === 'ENOTFOUND' && process.env.MONGODB_URI && process.env.MONGODB_URI.includes('mongodb+srv://')) {
-      console.log('SRV record failed, trying alternative connection...');
-      try {
-        // Convert SRV URI to standard format
-        const altUri = process.env.MONGODB_URI.replace('mongodb+srv://', 'mongodb://');
-        const conn = await mongoose.connect(altUri, {
-          useNewUrlParser: true,
-          useUnifiedTopology: true,
-          serverSelectionTimeoutMS: 10000,
-          socketTimeoutMS: 45000,
-        });
-        console.log(`MongoDB Connected (alternative): ${conn.connection.host}`);
-        return conn;
-      } catch (altError) {
-        console.error('Alternative connection also failed:', altError);
->>>>>>> 1846e14f
       }
     }
   }
