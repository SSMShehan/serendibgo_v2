import React from 'react'
import { Routes, Route } from 'react-router-dom'
import { AuthProvider } from './context/AuthContext'
import { TourProvider } from './context/TourContext'
import { HotelProvider } from './context/hotels/HotelContext'
import { VehicleProvider } from './context/vehicles/VehicleContext'
import { NotificationProvider } from './context/NotificationContext'
import { ChatbotProvider } from './context/ChatbotContext'

// Layout Components
import Layout from './components/layout/Layout'
import ProtectedRoute from './components/common/ProtectedRoute'
import StaffProtectedRoute from './components/common/StaffProtectedRoute'


// Pages
import Home from './pages/Home'
import Tours from './pages/Tours'
import TourDetails from './pages/TourDetails'
import Guides from './pages/Guides'
import GuideDetail from './pages/Guide/GuideDetail'
import GuideDashboard from './pages/Guide/GuideDashboard'
import GuideSupport from './pages/Guide/GuideSupport'
import GuideNotifications from './pages/Guide/GuideNotifications'
import GuideSettings from './pages/Guide/GuideSettings'
import GuideSchedule from './pages/Guide/GuideSchedule'
import GuideReviews from './pages/Guide/GuideReviews'
import GuideProfile from './pages/Guide/GuideProfile'
import GuideEarnings from './pages/Guide/GuideEarnings'
import GuideAnalytics from './pages/Guide/GuideAnalytics'
import Hotels from './pages/Hotels'
import Payment from './pages/Payment'
<<<<<<< HEAD
import PaymentSuccess from './pages/PaymentSuccess'
=======
>>>>>>> 75cba9af
import Vehicles from './pages/Vehicles'
import MyBookings from './pages/MyBookings'
import Login from './pages/Login'
import Register from './pages/Register'
import Dashboard from './pages/Dashboard'
import Profile from './pages/Profile'
import Booking from './pages/Booking'
import CustomTrip from './pages/CustomTrip'
import NotFound from './pages/NotFound'

// Admin Pages
import AdminDashboard from './pages/admin/dashboard/AdminDashboard'
import AdminTours from './pages/admin/AdminTours'
import AdminUsers from './pages/admin/AdminUsers'
import AdminBookings from './pages/admin/AdminBookings'
import AdminRefundManagement from './pages/admin/AdminRefundManagement'

// Staff Pages
import StaffDashboard from './pages/Staff/StaffDashboard'
import CustomTripApprovalForm from './pages/Staff/CustomTripApprovalForm'

// Staff Pages
import StaffDashboard from './pages/Staff/StaffDashboard'
import CustomTripApprovalForm from './pages/Staff/CustomTripApprovalForm'

// Hotel Pages
import HotelSearch from './pages/hotels/HotelSearch'
import HotelDetails from './pages/hotels/HotelDetails'
import RoomDetails from './pages/hotels/RoomDetails'
import HotelBooking from './pages/hotels/HotelBooking'
import HotelPayment from './pages/hotels/booking/Payment'
import BookingConfirmation from './pages/hotels/booking/BookingConfirmation'
import HotelReviews from './pages/hotels/reviews/HotelReviews'
import StaffManagement from './pages/admin/staff/StaffManagement'
import AnalyticsDashboard from './pages/admin/analytics/AnalyticsDashboard'
import AdminVehicleManagement from './pages/admin/vehicles/AdminVehicleManagement'
import NotificationManagement from './pages/notifications/NotificationManagement'
import EarningsDashboard from './pages/earnings/EarningsDashboard'
import PricingManagement from './pages/pricing/PricingManagement'
import HotelOwnerRegistration from './pages/hotels/HotelOwnerRegistration'
import HotelOwnerDashboard from './pages/hotels/HotelOwnerDashboard'
import ManageRooms from './pages/hotels/ManageRooms'
import ManageBookings from './pages/hotels/ManageBookings'
import RoomAvailabilityCalendar from './pages/hotels/RoomAvailabilityCalendar'
import EditHotel from './pages/hotels/EditHotel'

// Vehicle Components
import VehicleOwnerRegistration from './pages/vehicles/VehicleOwnerRegistration'
import VehicleOwnerDashboard from './pages/vehicles/VehicleOwnerDashboard'
import AddVehicle from './pages/vehicles/AddVehicle'
import VehicleDetails from './pages/vehicles/VehicleDetails'
import VehicleEdit from './pages/vehicles/VehicleEdit'
import VehicleAvailabilityManagement from './pages/vehicles/VehicleAvailabilityManagement'
import VehiclePricingManagement from './pages/vehicles/VehiclePricingManagement'
import VehicleIntegrationManagement from './pages/vehicles/VehicleIntegrationManagement'
import VehicleBookingRequests from './pages/vehicles/VehicleBookingRequests'
import TripManagement from './pages/vehicles/TripManagement'
import DriverManagement from './pages/vehicles/DriverManagement'
import DriverRegistration from './pages/vehicles/DriverRegistration'
import DriverDashboard from './pages/vehicles/DriverDashboard'
import DriverVehicleRegistration from './pages/vehicles/DriverVehicleRegistration'
import VehicleSearchInterface from './pages/vehicles/VehicleSearchInterface'
import VehicleBookingFlow from './pages/vehicles/VehicleBookingFlow'
import GPSTracking from './pages/vehicles/GPSTracking'
import MaintenanceTracking from './pages/vehicles/MaintenanceTracking'
import RevenueManagement from './pages/vehicles/RevenueManagement'

function App() {
  return (
    <AuthProvider>
      <TourProvider>
        <HotelProvider>
          <VehicleProvider>
            <NotificationProvider>
              <ChatbotProvider>
                <div className="min-h-screen bg-base-100" data-theme="serendibgo">
              <Routes>
                {/* Public Routes */}
                <Route path="/login" element={<Login />} />
                <Route path="/register" element={<Register />} />
              
              
              {/* Protected Routes with Layout */}
              <Route path="/" element={<Layout />}>
                <Route index element={<Home />} />
                <Route path="tours" element={<Tours />} />
                <Route path="tours/:id" element={<TourDetails />} />
                <Route path="guides" element={<Guides />} />
                <Route path="guides/:id" element={<GuideDetail />} />
                
                {/* Staff Dashboard Route */}
                <Route path="staff" element={
                  <StaffProtectedRoute allowedRoles={['staff', 'admin', 'super_admin', 'manager', 'support_staff']}>
                    <StaffDashboard />
                  </StaffProtectedRoute>
                } />
                <Route path="guide/dashboard" element={
                  <ProtectedRoute allowedRoles={['guide']}>
                    <GuideDashboard />
                  </ProtectedRoute>
                } />
                <Route path="guide-support" element={
                  <ProtectedRoute allowedRoles={['guide']}>
                    <GuideSupport />
                  </ProtectedRoute>
                } />
                <Route path="guide-notifications" element={
                  <ProtectedRoute allowedRoles={['guide']}>
                    <GuideNotifications />
                  </ProtectedRoute>
                } />
                <Route path="guide/settings" element={
                  <ProtectedRoute allowedRoles={['guide']}>
                    <GuideSettings />
                  </ProtectedRoute>
                } />
                <Route path="guide/schedule" element={
                  <ProtectedRoute allowedRoles={['guide']}>
                    <GuideSchedule />
                  </ProtectedRoute>
                } />
                <Route path="guide/reviews" element={
                  <ProtectedRoute allowedRoles={['guide']}>
                    <GuideReviews />
                  </ProtectedRoute>
                } />
                <Route path="guide/profile" element={
                  <ProtectedRoute allowedRoles={['guide']}>
                    <GuideProfile />
                  </ProtectedRoute>
                } />
                <Route path="guide/earnings" element={
                  <ProtectedRoute allowedRoles={['guide']}>
                    <GuideEarnings />
                  </ProtectedRoute>
                } />
                <Route path="guide/analytics" element={
                  <ProtectedRoute allowedRoles={['guide']}>
                    <GuideAnalytics />
                  </ProtectedRoute>
                } />
                <Route path="hotels" element={<HotelSearch />} />
                <Route path="hotels/:id" element={<HotelDetails />} />
                <Route path="hotels/:hotelId/rooms/:roomId" element={<RoomDetails />} />
                <Route path="hotels/:id/booking" element={<HotelBooking />} />
                <Route path="hotel-payment/:bookingId" element={<HotelPayment />} />
                <Route path="booking-confirmation/:bookingId" element={<BookingConfirmation />} />
                <Route path="hotels/:id/reviews" element={<HotelReviews />} />
                
                {/* Admin Routes */}
                <Route path="admin/dashboard" element={
                  <ProtectedRoute allowedRoles={['admin']}>
                    <AdminDashboard />
                  </ProtectedRoute>
                } />
                <Route path="admin/staff" element={
                  <ProtectedRoute allowedRoles={['admin']}>
                    <StaffManagement />
                  </ProtectedRoute>
                } />
                <Route path="admin/analytics" element={
                  <ProtectedRoute allowedRoles={['admin']}>
                    <AnalyticsDashboard />
                  </ProtectedRoute>
                } />
                <Route path="admin/notifications" element={
                  <ProtectedRoute allowedRoles={['admin']}>
                    <NotificationManagement />
                  </ProtectedRoute>
                } />
                <Route path="admin/hotels" element={
                  <ProtectedRoute allowedRoles={['admin']}>
                    <div className="min-h-screen bg-gray-50 flex items-center justify-center">
                      <div className="bg-white p-8 rounded-lg shadow-sm border">
                        <h2 className="text-2xl font-bold text-gray-900 mb-4">Hotel Management</h2>
                        <p className="text-gray-600">Hotel approval and management features coming soon...</p>
                      </div>
                    </div>
                  </ProtectedRoute>
                } />
                <Route path="admin/vehicles" element={
                  <ProtectedRoute allowedRoles={['admin']}>
                    <AdminVehicleManagement />
                  </ProtectedRoute>
                } />
                <Route path="admin/settings" element={
                  <ProtectedRoute allowedRoles={['admin']}>
                    <div className="min-h-screen bg-gray-50 flex items-center justify-center">
                      <div className="bg-white p-8 rounded-lg shadow-sm border">
                        <h2 className="text-2xl font-bold text-gray-900 mb-4">Platform Settings</h2>
                        <p className="text-gray-600">Platform configuration features coming soon...</p>
                      </div>
                    </div>
                  </ProtectedRoute>
                } />
                <Route path="earnings" element={
                  <ProtectedRoute allowedRoles={['hotel_owner']}>
                    <EarningsDashboard />
                  </ProtectedRoute>
                } />
                <Route path="pricing" element={
                  <ProtectedRoute allowedRoles={['hotel_owner']}>
                    <PricingManagement />
                  </ProtectedRoute>
                } />
                <Route path="vehicles" element={<Vehicles />} />
                <Route path="vehicles/:vehicleId" element={<VehicleDetails />} />
                
                {/* User Dashboard */}
                <Route path="dashboard" element={
                  <ProtectedRoute>
                    <Dashboard />
                  </ProtectedRoute>
                } />
                
                {/* Profile */}
                <Route path="profile" element={
                  <ProtectedRoute>
                    <Profile />
                  </ProtectedRoute>
                } />
                
                {/* My Bookings */}
                <Route path="my-bookings" element={
                  <ProtectedRoute>
                    <MyBookings />
                  </ProtectedRoute>
                } />
                
                {/* Booking Flow */}
                <Route path="booking/:tourId" element={
                  <ProtectedRoute>
                    <Booking />
                  </ProtectedRoute>
                } />
                
                {/* Vehicle Booking */}
                <Route path="booking" element={
                  <ProtectedRoute>
                    <Booking />
                  </ProtectedRoute>
                } />
                
                <Route path="payment/:bookingId" element={
                  <ProtectedRoute>
                    <Payment />
                  </ProtectedRoute>
                } />
                
<<<<<<< HEAD
                <Route path="payment-success" element={
                  <ProtectedRoute>
                    <PaymentSuccess />
                  </ProtectedRoute>
                } />
                
=======
>>>>>>> 75cba9af
                {/* Custom Trip */}
                <Route path="custom-trip" element={<CustomTrip />} />
                
                {/* Admin Routes */}
                <Route path="admin" element={
                  <ProtectedRoute allowedRoles={['admin']}>
                    <AdminDashboard />
                  </ProtectedRoute>
                } />
                
                <Route path="admin/tours" element={
                  <ProtectedRoute allowedRoles={['admin', 'guide']}>
                    <AdminTours />
                  </ProtectedRoute>
                } />
                
                <Route path="admin/users" element={
                  <ProtectedRoute allowedRoles={['admin']}>
                    <AdminUsers />
                  </ProtectedRoute>
                } />
                
                <Route path="admin/bookings" element={
                  <ProtectedRoute allowedRoles={['admin', 'staff']}>
                    <AdminBookings />
                  </ProtectedRoute>
                } />
                
<<<<<<< HEAD
                <Route path="admin/refunds" element={
                  <ProtectedRoute allowedRoles={['admin']}>
                    <AdminRefundManagement />
                  </ProtectedRoute>
                } />
                
=======
>>>>>>> 75cba9af
                <Route path="staff/custom-trips/:tripId/approve" element={
                  <ProtectedRoute allowedRoles={['staff', 'admin']}>
                    <CustomTripApprovalForm />
                  </ProtectedRoute>
                } />
                
                {/* Hotel Owner Routes */}
                <Route path="hotel-owner/register" element={
                  <ProtectedRoute allowedRoles={['hotel_owner']}>
                    <HotelOwnerRegistration />
                  </ProtectedRoute>
                } />
                
                <Route path="hotel-owner/dashboard" element={
                  <ProtectedRoute allowedRoles={['hotel_owner']}>
                    <HotelOwnerDashboard />
                  </ProtectedRoute>
                } />
                
                <Route path="hotel-owner/hotels/:hotelId/rooms" element={
                  <ProtectedRoute allowedRoles={['hotel_owner']}>
                    <ManageRooms />
                  </ProtectedRoute>
                } />
                
                <Route path="hotel-owner/hotels/:hotelId/bookings" element={
                  <ProtectedRoute allowedRoles={['hotel_owner']}>
                    <ManageBookings />
                  </ProtectedRoute>
                } />
                
                <Route path="hotel-owner/rooms/:roomId/availability" element={
                  <ProtectedRoute allowedRoles={['hotel_owner']}>
                    <RoomAvailabilityCalendar />
                  </ProtectedRoute>
                } />
                
                <Route path="hotel-owner/hotels/:hotelId/edit" element={
                  <ProtectedRoute allowedRoles={['hotel_owner']}>
                    <EditHotel />
                  </ProtectedRoute>
                } />
                
                {/* Vehicle Owner Routes */}
                <Route path="vehicle-owner/register" element={
                  <ProtectedRoute allowedRoles={['vehicle_owner']}>
                    <VehicleOwnerRegistration />
                  </ProtectedRoute>
                } />
                
                <Route path="vehicle-owner/dashboard" element={
                  <ProtectedRoute allowedRoles={['vehicle_owner']}>
                    <VehicleOwnerDashboard />
                  </ProtectedRoute>
                } />
                
                <Route path="vehicle-owner/add-vehicle" element={
                  <ProtectedRoute allowedRoles={['vehicle_owner']}>
                    <AddVehicle />
                  </ProtectedRoute>
                } />
                
                    <Route path="vehicle-owner/vehicles/:vehicleId" element={
                      <ProtectedRoute allowedRoles={['vehicle_owner']}>
                        <VehicleDetails />
                      </ProtectedRoute>
                    } />
                    
                    <Route path="vehicle-owner/vehicles/:vehicleId/availability" element={
                      <ProtectedRoute allowedRoles={['vehicle_owner']}>
                        <VehicleAvailabilityManagement />
                      </ProtectedRoute>
                    } />
                    
                    <Route path="vehicle-owner/vehicles/:vehicleId/pricing" element={
                      <ProtectedRoute allowedRoles={['vehicle_owner']}>
                        <VehiclePricingManagement />
                      </ProtectedRoute>
                    } />
                    
        <Route path="vehicle-owner/vehicles/:vehicleId/integrations" element={
          <ProtectedRoute allowedRoles={['vehicle_owner']}>
            <VehicleIntegrationManagement />
          </ProtectedRoute>
        } />

        <Route path="vehicle-owner/booking-requests" element={
          <ProtectedRoute allowedRoles={['vehicle_owner']}>
            <VehicleBookingRequests />
          </ProtectedRoute>
        } />

        <Route path="customer/booking-requests" element={
          <ProtectedRoute allowedRoles={['customer']}>
            <VehicleBookingRequests />
          </ProtectedRoute>
        } />

        <Route path="trips" element={
          <ProtectedRoute allowedRoles={['customer', 'vehicle_owner', 'driver']}>
            <TripManagement />
          </ProtectedRoute>
        } />

        <Route path="drivers" element={
          <ProtectedRoute allowedRoles={['admin', 'vehicle_owner']}>
            <DriverManagement />
          </ProtectedRoute>
        } />

        <Route path="driver/register" element={
          <ProtectedRoute allowedRoles={['customer', 'tourist']}>
            <DriverRegistration />
          </ProtectedRoute>
        } />

        <Route path="driver/dashboard" element={
          <ProtectedRoute allowedRoles={['driver']}>
            <DriverDashboard />
          </ProtectedRoute>
        } />

        <Route path="driver/vehicle-registration" element={
          <ProtectedRoute allowedRoles={['driver']}>
            <DriverVehicleRegistration />
          </ProtectedRoute>
        } />

        <Route path="driver/vehicles/:vehicleId" element={
          <ProtectedRoute allowedRoles={['driver']}>
            <VehicleDetails />
          </ProtectedRoute>
        } />

        <Route path="driver/vehicles/:vehicleId/edit" element={
          <ProtectedRoute allowedRoles={['driver']}>
            <VehicleEdit />
          </ProtectedRoute>
        } />

        <Route path="search" element={<VehicleSearchInterface />} />

        <Route path="vehicles/:vehicleId/book" element={
          <ProtectedRoute allowedRoles={['customer']}>
            <VehicleBookingFlow />
          </ProtectedRoute>
        } />

        <Route path="trips/:tripId/tracking" element={
          <ProtectedRoute allowedRoles={['customer', 'vehicle_owner', 'driver']}>
            <GPSTracking />
          </ProtectedRoute>
        } />

        <Route path="maintenance" element={
          <ProtectedRoute allowedRoles={['vehicle_owner', 'admin']}>
            <MaintenanceTracking />
          </ProtectedRoute>
        } />

        <Route path="revenue" element={
          <ProtectedRoute allowedRoles={['vehicle_owner', 'admin']}>
            <RevenueManagement />
          </ProtectedRoute>
        } />
              </Route>
              
              {/* 404 Route */}
              <Route path="*" element={<NotFound />} />
              </Routes>
            </div>
            </ChatbotProvider>
            </NotificationProvider>
          </VehicleProvider>
        </HotelProvider>
      </TourProvider>
    </AuthProvider>
  )
}

export default App<|MERGE_RESOLUTION|>--- conflicted
+++ resolved
@@ -30,10 +30,7 @@
 import GuideAnalytics from './pages/Guide/GuideAnalytics'
 import Hotels from './pages/Hotels'
 import Payment from './pages/Payment'
-<<<<<<< HEAD
 import PaymentSuccess from './pages/PaymentSuccess'
-=======
->>>>>>> 75cba9af
 import Vehicles from './pages/Vehicles'
 import MyBookings from './pages/MyBookings'
 import Login from './pages/Login'
@@ -283,15 +280,12 @@
                   </ProtectedRoute>
                 } />
                 
-<<<<<<< HEAD
                 <Route path="payment-success" element={
                   <ProtectedRoute>
                     <PaymentSuccess />
                   </ProtectedRoute>
                 } />
                 
-=======
->>>>>>> 75cba9af
                 {/* Custom Trip */}
                 <Route path="custom-trip" element={<CustomTrip />} />
                 
@@ -320,15 +314,12 @@
                   </ProtectedRoute>
                 } />
                 
-<<<<<<< HEAD
                 <Route path="admin/refunds" element={
                   <ProtectedRoute allowedRoles={['admin']}>
                     <AdminRefundManagement />
                   </ProtectedRoute>
                 } />
                 
-=======
->>>>>>> 75cba9af
                 <Route path="staff/custom-trips/:tripId/approve" element={
                   <ProtectedRoute allowedRoles={['staff', 'admin']}>
                     <CustomTripApprovalForm />
