--- conflicted
+++ resolved
@@ -167,10 +167,7 @@
                 <Route path="hotels/:id" element={<HotelDetails />} />
                 <Route path="hotels/:hotelId/rooms/:roomId" element={<RoomDetails />} />
                 <Route path="hotels/:id/booking" element={<HotelBooking />} />
-<<<<<<< HEAD
                 <Route path="hotel-payment/:bookingId" element={<HotelPayment />} />
-=======
->>>>>>> c9204dac
                 <Route path="booking-confirmation/:bookingId" element={<BookingConfirmation />} />
                 <Route path="hotels/:id/reviews" element={<HotelReviews />} />
                 
