import React, { useState } from 'react'
import { Link, useNavigate, useLocation } from 'react-router-dom'
import { useAuth } from '../../context/AuthContext'
import { useNotification } from '../../context/NotificationContext'
import { 
  Menu, 
  X, 
  User, 
  LogOut, 
  Settings, 
  Bell,
  Search,
  MapPin,
  Calendar
} from 'lucide-react'

const Header = () => {
  const [isMenuOpen, setIsMenuOpen] = useState(false)
  const [isProfileOpen, setIsProfileOpen] = useState(false)
  const [searchQuery, setSearchQuery] = useState('')
  const { user, isAuthenticated, logout } = useAuth()
  const { unreadCount } = useNotification()
  const navigate = useNavigate()
  const location = useLocation()

  const handleLogout = async () => {
    await logout()
    navigate('/')
    setIsProfileOpen(false)
  }

  const handleSearch = (e) => {
    e.preventDefault()
    if (searchQuery.trim()) {
      navigate(`/tours?search=${encodeURIComponent(searchQuery)}`)
      setSearchQuery('')
    }
  }

  const getDashboardLink = () => {
    if (!user) return '/dashboard'
    
    switch (user.role) {
      case 'admin':
        return '/admin'
      case 'hotel_owner':
        return '/hotel-owner/dashboard'
      case 'guide':
<<<<<<< HEAD
        return '/guide/dashboard'
=======
        return '/guide-dashboard'
>>>>>>> 0b7727e1
      case 'driver':
        return '/driver/dashboard'
      case 'staff':
        return '/dashboard/staff'
      default:
        return '/dashboard'
    }
  }

  const isActiveLink = (path) => {
    return location.pathname === path
  }

  return (
    <header className="fixed top-0 left-0 right-0 z-50 bg-white/80 backdrop-blur-xl border-b border-white/20 shadow-lg rounded-b-3xl">
      <div className="max-w-7xl mx-auto px-6 lg:px-8">
        <div className="flex justify-between items-center h-16">
          {/* Logo - Left */}
          <div className="flex-shrink-0">
            <Link to="/" className="flex items-center space-x-3 group">
              <div className="w-10 h-10 bg-gradient-to-br from-blue-600 to-cyan-500 rounded-2xl flex items-center justify-center shadow-lg group-hover:shadow-xl group-hover:scale-110 transition-all duration-300">
                <MapPin className="w-6 h-6 text-white" />
              </div>
              <span className="text-xl font-bold text-gray-800 group-hover:text-blue-600 transition-colors duration-300 tracking-tight">SerendibGo</span>
            </Link>
          </div>

          {/* Navigation Links - Center */}
          <nav className="hidden md:flex space-x-6">
            <Link 
              to="/" 
              className={`relative px-6 py-3 font-medium text-gray-700 transition-all duration-300 rounded-2xl group overflow-hidden ${
                isActiveLink('/') 
                  ? 'text-white bg-gradient-to-r from-blue-600 to-cyan-500 shadow-lg transform scale-105' 
                  : 'hover:text-white hover:bg-gradient-to-r hover:from-blue-600 hover:to-cyan-500 hover:shadow-xl hover:scale-105 hover:-translate-y-0.5'
              }`}
            >
              <span className="relative z-10">Home</span>
              <div className="absolute inset-0 bg-gradient-to-r from-blue-600 to-cyan-500 opacity-0 group-hover:opacity-100 transition-opacity duration-300"></div>
              {isActiveLink('/') && (
                <div className="absolute bottom-0 left-0 w-full h-0.5 bg-white rounded-full animate-pulse"></div>
              )}
            </Link>
            <Link 
              to="/tours" 
              className={`relative px-6 py-3 font-medium text-gray-700 transition-all duration-300 rounded-2xl group overflow-hidden ${
                isActiveLink('/tours') 
                  ? 'text-white bg-gradient-to-r from-blue-600 to-cyan-500 shadow-lg transform scale-105' 
                  : 'hover:text-white hover:bg-gradient-to-r hover:from-blue-600 hover:to-cyan-500 hover:shadow-xl hover:scale-105 hover:-translate-y-0.5'
              }`}
            >
              <span className="relative z-10">Tour</span>
              <div className="absolute inset-0 bg-gradient-to-r from-blue-600 to-cyan-500 opacity-0 group-hover:opacity-100 transition-opacity duration-300"></div>
              {isActiveLink('/tours') && (
                <div className="absolute bottom-0 left-0 w-full h-0.5 bg-white rounded-full animate-pulse"></div>
              )}
            </Link>
            <Link 
              to="/guides" 
              className={`relative px-6 py-3 font-medium text-gray-700 transition-all duration-300 rounded-2xl group overflow-hidden ${
                isActiveLink('/guides') 
                  ? 'text-white bg-gradient-to-r from-blue-600 to-cyan-500 shadow-lg transform scale-105' 
                  : 'hover:text-white hover:bg-gradient-to-r hover:from-blue-600 hover:to-cyan-500 hover:shadow-xl hover:scale-105 hover:-translate-y-0.5'
              }`}
            >
              <span className="relative z-10">Guide</span>
              <div className="absolute inset-0 bg-gradient-to-r from-blue-600 to-cyan-500 opacity-0 group-hover:opacity-100 transition-opacity duration-300"></div>
              {isActiveLink('/guides') && (
                <div className="absolute bottom-0 left-0 w-full h-0.5 bg-white rounded-full animate-pulse"></div>
              )}
            </Link>
            <Link 
              to="/hotels" 
<<<<<<< HEAD
              className="text-gray-700 hover:text-primary transition-colors duration-200"
            >
              Hotels
            </Link>
            <Link 
              to="/about" 
              className="text-gray-700 hover:text-primary transition-colors duration-200"
=======
              className={`relative px-6 py-3 font-medium text-gray-700 transition-all duration-300 rounded-2xl group overflow-hidden ${
                isActiveLink('/hotels') 
                  ? 'text-white bg-gradient-to-r from-blue-600 to-cyan-500 shadow-lg transform scale-105' 
                  : 'hover:text-white hover:bg-gradient-to-r hover:from-blue-600 hover:to-cyan-500 hover:shadow-xl hover:scale-105 hover:-translate-y-0.5'
              }`}
>>>>>>> 0b7727e1
            >
              <span className="relative z-10">Hotel</span>
              <div className="absolute inset-0 bg-gradient-to-r from-blue-600 to-cyan-500 opacity-0 group-hover:opacity-100 transition-opacity duration-300"></div>
              {isActiveLink('/hotels') && (
                <div className="absolute bottom-0 left-0 w-full h-0.5 bg-white rounded-full animate-pulse"></div>
              )}
            </Link>
            <Link 
              to="/vehicles" 
              className={`relative px-6 py-3 font-medium text-gray-700 transition-all duration-300 rounded-2xl group overflow-hidden ${
                isActiveLink('/vehicles') 
                  ? 'text-white bg-gradient-to-r from-blue-600 to-cyan-500 shadow-lg transform scale-105' 
                  : 'hover:text-white hover:bg-gradient-to-r hover:from-blue-600 hover:to-cyan-500 hover:shadow-xl hover:scale-105 hover:-translate-y-0.5'
              }`}
            >
              <span className="relative z-10">Vehicle</span>
              <div className="absolute inset-0 bg-gradient-to-r from-blue-600 to-cyan-500 opacity-0 group-hover:opacity-100 transition-opacity duration-300"></div>
              {isActiveLink('/vehicles') && (
                <div className="absolute bottom-0 left-0 w-full h-0.5 bg-white rounded-full animate-pulse"></div>
              )}
            </Link>
            {isAuthenticated && (
              <Link 
                to="/my-bookings" 
                className={`relative px-6 py-3 font-medium text-gray-700 transition-all duration-300 rounded-2xl group overflow-hidden ${
                  isActiveLink('/my-bookings') 
                    ? 'text-white bg-gradient-to-r from-blue-600 to-cyan-500 shadow-lg transform scale-105' 
                    : 'hover:text-white hover:bg-gradient-to-r hover:from-blue-600 hover:to-cyan-500 hover:shadow-xl hover:scale-105 hover:-translate-y-0.5'
                }`}
              >
                <span className="relative z-10">My Booking</span>
                <div className="absolute inset-0 bg-gradient-to-r from-blue-600 to-cyan-500 opacity-0 group-hover:opacity-100 transition-opacity duration-300"></div>
                {isActiveLink('/my-bookings') && (
                  <div className="absolute bottom-0 left-0 w-full h-0.5 bg-white rounded-full animate-pulse"></div>
                )}
              </Link>
            )}
          </nav>

          {/* Right Side - Auth & CTA */}
          <div className="flex items-center space-x-3">
            {isAuthenticated ? (
              <>
                {/* Notifications */}
                <div className="relative">
                  <button className="p-3 text-gray-600 hover:text-blue-600 transition-all duration-300 rounded-2xl hover:bg-gray-50 hover:scale-110">
                    <Bell className="w-5 h-5" />
                    {unreadCount > 0 && (
                      <span className="absolute -top-1 -right-1 bg-red-500 text-white text-xs rounded-full h-4 w-4 flex items-center justify-center font-medium">
                        {unreadCount}
                      </span>
                    )}
                  </button>
                </div>

                {/* Profile Dropdown */}
                <div className="relative">
                  <button
                    onClick={() => setIsProfileOpen(!isProfileOpen)}
                    className="flex items-center space-x-3 text-gray-700 hover:text-blue-600 transition-all duration-300 rounded-2xl hover:bg-gray-50 hover:scale-105 p-3"
                  >
                    <div className="w-9 h-9 bg-gradient-to-br from-blue-600 to-cyan-500 rounded-2xl flex items-center justify-center shadow-lg">
                      <User className="w-4 h-4 text-white" />
                    </div>
                    <span className="hidden lg:block font-medium text-sm">{user?.firstName}</span>
                  </button>

                  {/* Dropdown Menu */}
                  {isProfileOpen && (
                    <div className="absolute right-0 mt-3 w-56 bg-white/90 backdrop-blur-xl rounded-2xl shadow-2xl border border-white/30 py-3 z-50">
                      <Link
                        to="/profile"
                        className="flex items-center px-4 py-2.5 text-sm text-gray-700 hover:bg-gray-50 hover:text-blue-600 transition-colors duration-200"
                        onClick={() => setIsProfileOpen(false)}
                      >
                        <User className="w-4 h-4 mr-3" />
                        Profile
                      </Link>
                      <Link
                        to={getDashboardLink()}
                        className="flex items-center px-4 py-2.5 text-sm text-gray-700 hover:bg-gray-50 hover:text-blue-600 transition-colors duration-200"
                        onClick={() => setIsProfileOpen(false)}
                      >
                        <Settings className="w-4 h-4 mr-3" />
                        Dashboard
                      </Link>
                      <hr className="my-1 border-gray-200" />
                      <button
                        onClick={handleLogout}
                        className="flex items-center w-full px-4 py-2.5 text-sm text-gray-700 hover:bg-gray-50 hover:text-red-600 transition-colors duration-200"
                      >
                        <LogOut className="w-4 h-4 mr-3" />
                        Logout
                      </button>
                    </div>
                  )}
                </div>
              </>
            ) : (
              <div className="flex items-center space-x-3">
                <Link
                  to="/login"
                  className="text-gray-700 hover:text-blue-600 transition-all duration-300 font-medium px-5 py-3 rounded-2xl hover:bg-gray-50 hover:scale-105"
                >
                  Login
                </Link>
                <Link
                  to="/register"
                  className="bg-gradient-to-r from-blue-600 to-cyan-500 text-white px-6 py-3 rounded-2xl font-semibold hover:from-blue-700 hover:to-cyan-600 hover:scale-105 transition-all duration-300 shadow-lg hover:shadow-xl"
                >
                  Sign Up
                </Link>
              </div>
            )}

            {/* Book Now CTA Button */}
            <Link
              to="/tours"
              className="bg-gradient-to-r from-blue-600 to-cyan-500 text-white px-6 py-3 rounded-2xl font-bold hover:from-blue-700 hover:to-cyan-600 hover:scale-105 transition-all duration-300 shadow-lg hover:shadow-xl"
            >
              Book Now
            </Link>

            {/* Mobile menu button */}
            <button
              onClick={() => setIsMenuOpen(!isMenuOpen)}
              className="md:hidden p-3 text-gray-600 hover:text-blue-600 transition-all duration-300 rounded-2xl hover:bg-gray-50 hover:scale-110"
            >
              {isMenuOpen ? <X className="w-5 h-5" /> : <Menu className="w-5 h-5" />}
            </button>
          </div>
        </div>

        {/* Mobile Menu */}
        {isMenuOpen && (
          <div className="md:hidden border-t border-white/20 py-6 bg-white/80 backdrop-blur-xl rounded-b-3xl">
            <div className="space-y-3">
              {/* Mobile Search */}
              <form onSubmit={handleSearch}>
                <div className="relative">
                  <input
                    type="text"
                    placeholder="Search tours..."
                    value={searchQuery}
                    onChange={(e) => setSearchQuery(e.target.value)}
                    className="w-full pl-12 pr-4 py-4 bg-white/60 backdrop-blur-sm border border-white/30 rounded-2xl text-gray-700 placeholder-gray-500 focus:ring-2 focus:ring-blue-500 focus:border-blue-500 focus:bg-white/80 transition-all duration-300 shadow-sm"
                  />
                  <Search className="absolute left-4 top-4 h-5 w-5 text-gray-400" />
                </div>
              </form>

              {/* Mobile Navigation Links */}
              <div className="space-y-1">
                <Link
                  to="/"
                  className={`block px-5 py-4 text-gray-700 font-medium transition-all duration-300 rounded-2xl hover:bg-gray-50 hover:text-blue-600 hover:scale-105 ${
                    isActiveLink('/') ? 'bg-gray-100 text-blue-600' : ''
                  }`}
                  onClick={() => setIsMenuOpen(false)}
                >
                  Home
                </Link>
                <Link
                  to="/tours"
                  className={`block px-5 py-4 text-gray-700 font-medium transition-all duration-300 rounded-2xl hover:bg-gray-50 hover:text-blue-600 hover:scale-105 ${
                    isActiveLink('/tours') ? 'bg-gray-100 text-blue-600' : ''
                  }`}
                  onClick={() => setIsMenuOpen(false)}
                >
                  Tour
                </Link>
                <Link
                  to="/guides"
                  className={`block px-5 py-4 text-gray-700 font-medium transition-all duration-300 rounded-2xl hover:bg-gray-50 hover:text-blue-600 hover:scale-105 ${
                    isActiveLink('/guides') ? 'bg-gray-100 text-blue-600' : ''
                  }`}
                  onClick={() => setIsMenuOpen(false)}
                >
                  Guide
                </Link>
                <Link
                  to="/hotels"
<<<<<<< HEAD
                  className="block px-3 py-2 text-gray-700 hover:text-primary transition-colors duration-200"
                  onClick={() => setIsMenuOpen(false)}
                >
                  Hotels
                </Link>
                <Link
                  to="/about"
                  className="block px-3 py-2 text-gray-700 hover:text-primary transition-colors duration-200"
=======
                  className={`block px-5 py-4 text-gray-700 font-medium transition-all duration-300 rounded-2xl hover:bg-gray-50 hover:text-blue-600 hover:scale-105 ${
                    isActiveLink('/hotels') ? 'bg-gray-100 text-blue-600' : ''
                  }`}
>>>>>>> 0b7727e1
                  onClick={() => setIsMenuOpen(false)}
                >
                  Hotel
                </Link>
                <Link
                  to="/vehicles"
                  className={`block px-5 py-4 text-gray-700 font-medium transition-all duration-300 rounded-2xl hover:bg-gray-50 hover:text-blue-600 hover:scale-105 ${
                    isActiveLink('/vehicles') ? 'bg-gray-100 text-blue-600' : ''
                  }`}
                  onClick={() => setIsMenuOpen(false)}
                >
                  Vehicle
                </Link>
                {isAuthenticated && (
                  <Link
                    to="/my-bookings"
                    className={`block px-5 py-4 text-gray-700 font-medium transition-all duration-300 rounded-2xl hover:bg-gray-50 hover:text-blue-600 hover:scale-105 ${
                      isActiveLink('/my-bookings') ? 'bg-gray-100 text-blue-600' : ''
                    }`}
                    onClick={() => setIsMenuOpen(false)}
                  >
                    My Booking
                  </Link>
                )}
              </div>

              {/* Mobile Auth Links */}
              {!isAuthenticated && (
                <div className="pt-3 border-t border-gray-200 space-y-2">
                  <Link
                    to="/login"
                    className="block px-5 py-4 text-gray-700 font-medium transition-all duration-300 rounded-2xl hover:bg-gray-50 hover:text-blue-600 hover:scale-105"
                    onClick={() => setIsMenuOpen(false)}
                  >
                    Login
                  </Link>
                  <Link
                    to="/register"
                    className="block px-5 py-4 bg-gradient-to-r from-blue-600 to-cyan-500 text-white rounded-2xl text-center font-semibold hover:from-blue-700 hover:to-cyan-600 hover:scale-105 transition-all duration-300 shadow-lg hover:shadow-xl"
                    onClick={() => setIsMenuOpen(false)}
                  >
                    Sign Up
                  </Link>
                </div>
              )}

              {/* Mobile Book Now Button */}
              <div className="pt-3 border-t border-gray-200">
                <Link
                  to="/tours"
                  className="block px-4 py-3 bg-slate-800 text-white rounded-lg text-center font-semibold hover:bg-slate-900 transition-colors duration-300 shadow-sm"
                  onClick={() => setIsMenuOpen(false)}
                >
                  Book Now
                </Link>
              </div>
            </div>
          </div>
        )}
      </div>
    </header>
  )
}

export default Header<|MERGE_RESOLUTION|>--- conflicted
+++ resolved
@@ -46,11 +46,7 @@
       case 'hotel_owner':
         return '/hotel-owner/dashboard'
       case 'guide':
-<<<<<<< HEAD
         return '/guide/dashboard'
-=======
-        return '/guide-dashboard'
->>>>>>> 0b7727e1
       case 'driver':
         return '/driver/dashboard'
       case 'staff':
@@ -124,21 +120,11 @@
             </Link>
             <Link 
               to="/hotels" 
-<<<<<<< HEAD
-              className="text-gray-700 hover:text-primary transition-colors duration-200"
-            >
-              Hotels
-            </Link>
-            <Link 
-              to="/about" 
-              className="text-gray-700 hover:text-primary transition-colors duration-200"
-=======
               className={`relative px-6 py-3 font-medium text-gray-700 transition-all duration-300 rounded-2xl group overflow-hidden ${
                 isActiveLink('/hotels') 
                   ? 'text-white bg-gradient-to-r from-blue-600 to-cyan-500 shadow-lg transform scale-105' 
                   : 'hover:text-white hover:bg-gradient-to-r hover:from-blue-600 hover:to-cyan-500 hover:shadow-xl hover:scale-105 hover:-translate-y-0.5'
               }`}
->>>>>>> 0b7727e1
             >
               <span className="relative z-10">Hotel</span>
               <div className="absolute inset-0 bg-gradient-to-r from-blue-600 to-cyan-500 opacity-0 group-hover:opacity-100 transition-opacity duration-300"></div>
@@ -321,20 +307,9 @@
                 </Link>
                 <Link
                   to="/hotels"
-<<<<<<< HEAD
-                  className="block px-3 py-2 text-gray-700 hover:text-primary transition-colors duration-200"
-                  onClick={() => setIsMenuOpen(false)}
-                >
-                  Hotels
-                </Link>
-                <Link
-                  to="/about"
-                  className="block px-3 py-2 text-gray-700 hover:text-primary transition-colors duration-200"
-=======
                   className={`block px-5 py-4 text-gray-700 font-medium transition-all duration-300 rounded-2xl hover:bg-gray-50 hover:text-blue-600 hover:scale-105 ${
                     isActiveLink('/hotels') ? 'bg-gray-100 text-blue-600' : ''
                   }`}
->>>>>>> 0b7727e1
                   onClick={() => setIsMenuOpen(false)}
                 >
                   Hotel
