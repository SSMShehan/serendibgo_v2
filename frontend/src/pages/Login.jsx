--- conflicted
+++ resolved
@@ -22,36 +22,24 @@
   const onSubmit = async (data) => {
     try {
       const response = await login(data)
-<<<<<<< HEAD
-      const user = response.data.user
+      const user = response.data?.user || response.user
       
       // Redirect based on user role
       let redirectPath = '/dashboard'
       
-      if (user.role === 'hotel_owner') {
+      if (user?.role === 'hotel_owner') {
         redirectPath = '/hotel-owner/dashboard'
-      } else if (user.role === 'admin') {
+      } else if (user?.role === 'admin') {
         redirectPath = '/admin'
-      } else if (user.role === 'guide') {
+      } else if (user?.role === 'guide') {
         redirectPath = '/guide/dashboard'
-      } else if (user.role === 'driver') {
+      } else if (user?.role === 'driver') {
         redirectPath = '/driver/dashboard'
+      } else if (user?.role === 'staff') {
+        redirectPath = '/dashboard/staff'
       }
       
       navigate(redirectPath, { replace: true })
-=======
-      // The response from login contains the full data
-      const loggedInUser = response.data?.user || response.user
-      
-      // Redirect based on user role
-      if (loggedInUser?.role === 'guide') {
-        navigate('/guide-dashboard', { replace: true })
-      } else if (loggedInUser?.role === 'admin') {
-        navigate('/admin', { replace: true })
-      } else {
-        navigate(from, { replace: true })
-      }
->>>>>>> 1cafe46c
     } catch (error) {
       // Error is handled in the auth context
     }
